// SPDX-License-Identifier: (GPL-2.0-or-later OR MIT)
//
// Copyright (c) 2022 SUSE LLC
//
// Author: Joerg Roedel <jroedel@suse.de>
//
// vim: ts=4 sw=4 et

#![no_std]
#![no_main]

#![feature(const_mut_refs)]
pub mod kernel_launch;
pub mod svsm_console;
pub mod svsm_paging;
pub mod console;
pub mod locking;
pub mod string;
pub mod fw_cfg;
pub mod serial;
pub mod types;
pub mod acpi;
pub mod util;
pub mod lib;
pub mod cpu;
pub mod sev;
pub mod mm;
pub mod io;

pub mod fw_meta;
use fw_meta::parse_fw_meta_data;

use mm::alloc::{memory_init, memory_info, print_memory_info};
use cpu::percpu::{PerCpu, register_per_cpu, load_per_cpu};
use sev::secrets_page::{SecretsPage, copy_secrets_page};
use svsm_paging::{init_page_table, invalidate_stage2};
use mm::stack::{allocate_stack, stack_base_pointer};
use crate::cpu::control_regs::{cr0_init, cr4_init};
use cpu::cpuid::{SnpCpuidTable, copy_cpuid_table};
use cpu::idt::{early_idt_init, idt_init};
use acpi::tables::load_acpi_cpu_info;
use console::{WRITER, init_console};
use crate::svsm_console::SVSMIOPort;
use kernel_launch::KernelLaunchInfo;
use core::arch::{global_asm, asm};
use crate::cpu::efer::efer_init;
use mm::pagetable::paging_init;
use crate::serial::SERIAL_PORT;
use crate::serial::SerialPort;
use core::panic::PanicInfo;
use sev::utils::{RMPFlags};
use cpu::gdt::load_gdt;
use crate::util::halt;
use types::VirtAddr;
use fw_cfg::FwCfg;
use crate::sev::vmsa::VMSA;
use cpu::vmsa::init_svsm_vmsa;

pub use svsm_paging::{allocate_pt_page, virt_to_phys, phys_to_virt,
                      map_page_shared, map_page_encrypted, map_data_4k,
                      unmap_4k, walk_addr, INIT_PGTABLE, PTMappingGuard};

pub use cpu::percpu::{this_cpu, this_cpu_mut};

#[macro_use]
extern crate bitflags;

extern "C" {
    pub static mut SECRETS_PAGE : SecretsPage;
    pub static mut CPUID_PAGE : SnpCpuidTable;
    pub static bsp_stack_end : u8;
}

/*
 * Launch protocol:
 *
 * The stage2 loader will map and load the svsm binary image and jump to
 * startup_64.
 *
 * %r8  will contain a pointer to the KernelLaunchInfo structure
 */
global_asm!(r#"
        .text
        .section ".startup.text","ax"
        .code64

        .globl  startup_64
    startup_64:
        /* Clear BSS */
        xorq    %rax, %rax
        leaq    sbss(%rip), %rdi
        leaq    ebss(%rip), %rcx
        subq    %rdi, %rcx
        shrq    $3, %rcx
        rep stosq

        /* Setup stack */
        leaq bsp_stack_end(%rip), %rsp

        /* Jump to rust code */
        movq    %r8, %rdi
        jmp svsm_start

        .bss

        .align 4096
    bsp_stack:
        .fill 8192, 1, 0
    bsp_stack_end:

        .align 4096
        .globl CPUID_PAGE
    CPUID_PAGE:
        .fill 4096, 1, 0

        .align 4096
        .globl SECRETS_PAGE
    SECRETS_PAGE:
        .fill 4096, 1, 0
        "#, options(att_syntax));

<<<<<<< HEAD
extern "C" {
    pub static PHYS_OFFSET : u64;
    pub static heap_start : u8;
}

=======
pub fn allocate_pt_page() -> *mut u8 {
    let pt_page : VirtAddr = mm::alloc::allocate_zeroed_page().expect("Failed to allocate pgtable page");

    pt_page as *mut u8
}

pub fn virt_to_phys(vaddr : VirtAddr) -> PhysAddr {
    mm::alloc::virt_to_phys(vaddr)
}

pub fn phys_to_virt(paddr : PhysAddr) -> VirtAddr {
    mm::alloc::phys_to_virt(paddr)
}

pub fn map_page_shared(vaddr : VirtAddr) -> Result<(), ()> {
    unsafe {
        let ptr = INIT_PGTABLE.lock().as_mut().unwrap();
        (*ptr).set_shared_4k(vaddr)
    }
}

pub fn map_page_encrypted(vaddr : VirtAddr) -> Result<(), ()> {
    unsafe {
        let ptr = INIT_PGTABLE.lock().as_mut().unwrap();
        (*ptr).set_encrypted_4k(vaddr)
    }
}

pub fn map_data_4k(vaddr : VirtAddr, paddr : PhysAddr) -> Result<(), ()> {
    unsafe {
        let ptr   = INIT_PGTABLE.lock().as_mut().unwrap();
        let flags = PageTable::data_flags();
        (*ptr).map_4k(vaddr, paddr, &flags)
    }
}

pub fn unmap_4k(vaddr : VirtAddr) -> Result<(), ()> {
    unsafe {
        let ptr = INIT_PGTABLE.lock().as_mut().unwrap();
        (*ptr).unmap_4k(vaddr)
    }
}

pub fn walk_addr(vaddr : VirtAddr) -> Result<PhysAddr, ()> {
    unsafe {
        let ptr = INIT_PGTABLE.lock().as_mut().unwrap();
        (*ptr).phys_addr(vaddr)
    }
}

pub static INIT_PGTABLE : SpinLock<*mut PageTable> = SpinLock::new(ptr::null_mut());

extern "C" {
    static stext    : u8;
    static etext    : u8;
    static sdata    : u8;
    static edata    : u8;
    static sdataro  : u8;
    static edataro  : u8;
    static sbss : u8;
    static ebss : u8;
    pub static heap_start : u8;
}

fn init_page_table(launch_info : &KernelLaunchInfo) {
    let vaddr = mm::alloc::allocate_zeroed_page().expect("Failed to allocate root page-table");
    let mut ptr = INIT_PGTABLE.lock();
    let offset = (launch_info.virt_base - launch_info.kernel_start) as usize;

    *ptr = vaddr as *mut PageTable;

    unsafe {
        let pgtable = ptr.as_mut().unwrap();

        /* Text segment */
        let start : VirtAddr = (&stext as *const u8) as VirtAddr;
        let end   : VirtAddr = (&etext as *const u8) as VirtAddr;
        let phys  : PhysAddr = start - offset;

        (*pgtable).map_region_4k(start, end, phys, PageTable::exec_flags()).expect("Failed to map text segment");

        /* Writeble data */
        let start : VirtAddr = (&sdata as *const u8) as VirtAddr;
        let end   : VirtAddr = (&edata as *const u8) as VirtAddr;
        let phys  : PhysAddr = start - offset;

        (*pgtable).map_region_4k(start, end, phys, PageTable::data_flags()).expect("Failed to map data segment");

        /* Read-only data */
        let start : VirtAddr = (&sdataro as *const u8) as VirtAddr;
        let end   : VirtAddr = (&edataro as *const u8) as VirtAddr;
        let phys  : PhysAddr = start - offset;

        (*pgtable).map_region_4k(start, end, phys, PageTable::data_ro_flags()).expect("Failed to map read-only data");

        /* BSS */
        let start : VirtAddr = (&sbss as *const u8) as VirtAddr;
        let end   : VirtAddr = (&ebss as *const u8) as VirtAddr;
        let phys  : PhysAddr = start - offset;

        (*pgtable).map_region_4k(start, end, phys, PageTable::data_flags()).expect("Failed to map bss segment");

        /* Heap */
        let start : VirtAddr = (&heap_start as *const u8) as VirtAddr;
        let end   : VirtAddr = (launch_info.kernel_end as VirtAddr) + offset;
        let phys  : PhysAddr = start - offset;

        (*pgtable).map_region_4k(start, end, phys, PageTable::data_flags()).expect("Failed to map heap");

        (*pgtable).load();
    }
}

>>>>>>> c1e75896
pub static mut PERCPU : PerCpu = PerCpu::new();

fn init_percpu() {
    unsafe {
        register_per_cpu(0, &PERCPU);
        PERCPU.setup().expect("Failed to setup percpu data");
        load_per_cpu(0);
    }
}

static CONSOLE_IO : SVSMIOPort = SVSMIOPort::new();
static mut CONSOLE_SERIAL : SerialPort = SerialPort { driver : &CONSOLE_IO, port : SERIAL_PORT };

pub fn boot_stack_info() {
    unsafe {
        let vaddr = (&bsp_stack_end as *const u8) as VirtAddr;
        println!("Boot stack starts        @ {:#018x}", vaddr);
    }
}

#[no_mangle]
pub extern "C" fn svsm_start(li : &KernelLaunchInfo) {
    let launch_info : KernelLaunchInfo = *li;

    load_gdt();
    early_idt_init();

    unsafe {
        let cpuid_table_virt = launch_info.cpuid_page as VirtAddr;
        copy_cpuid_table(&mut CPUID_PAGE, cpuid_table_virt);

        let secrets_page_virt = launch_info.secrets_page as VirtAddr;
        copy_secrets_page(&mut SECRETS_PAGE, secrets_page_virt);
    }

    cr0_init();
    cr4_init();
    efer_init();

    memory_init(&launch_info);
    paging_init();
    init_page_table(&launch_info);

    init_percpu();
    idt_init();

    unsafe { WRITER.lock().set(&mut CONSOLE_SERIAL); }
    init_console();

    println!("Secure Virtual Machine Service Module (SVSM)");

    let mem_info = memory_info();
    print_memory_info(&mem_info);

    boot_stack_info();

    let stack = allocate_stack().expect("Failed to allocate runtime stack");
    let bp = stack_base_pointer(stack);

    this_cpu_mut().alloc_vmsa(RMPFlags::VMPL0).expect("Failed to allocate VMSA page");
    init_svsm_vmsa(this_cpu_mut().vmsa(RMPFlags::VMPL0));

    println!("BSP Runtime stack starts @ {:#018x}", bp);

    let rip = (svsm_main as extern "C" fn()) as u64;
    let rsp = stack_base_pointer(stack) as u64;

    this_cpu_mut().prepare_svsm_vmsa(rip, rsp);
    let sev_features = this_cpu_mut().vmsa(RMPFlags::VMPL0).sev_features;

    let vmsa_addr : VirtAddr = (this_cpu_mut().vmsa(RMPFlags::VMPL0) as *const VMSA) as VirtAddr;
    let vmsa_pa = virt_to_phys(vmsa_addr);

    println!("VMSA vaddr : {:#018x} paddr : {:#018x}", vmsa_addr, vmsa_pa);


    this_cpu_mut().ghcb().ap_create(vmsa_pa, 0, 0, sev_features).expect("Failed to load boot CPU VMSA");

    // Enable runtime stack and jump to main function
    unsafe {
        asm!("movq  %rax, %rsp
              jmp   svsm_main",
              in("rax") stack_base_pointer(stack),
              options(att_syntax));
    }
}

#[no_mangle]
pub extern "C" fn svsm_main() {

    invalidate_stage2().expect("Failed to invalidate Stage2 memory");

    let fw_cfg = FwCfg::new(&CONSOLE_IO);

	let cpus = load_acpi_cpu_info(&fw_cfg).expect("Failed to load ACPI tables");
    let mut nr_cpus = 0;

    for i in 0..cpus.size() {
        if cpus[i].enabled { nr_cpus += 1; }
    }

    println!("{} CPU(s) present", nr_cpus);

    let _ = parse_fw_meta_data();

    panic!("Road ends here!");
}

#[panic_handler]
fn panic(info : &PanicInfo) -> ! {
    println!("Panic: {}", info);
    loop { halt(); }
}

#[macro_export]
macro_rules! print {
    ($($arg:tt)*) => ($crate::console::_print(format_args!($($arg)*)));
}

#[macro_export]
macro_rules! println {
    () => ($crate::print!("\n"));
    ($($arg:tt)*) => ($crate::print!("[SVSM] {}\n", format_args!($($arg)*)));
}<|MERGE_RESOLUTION|>--- conflicted
+++ resolved
@@ -119,127 +119,18 @@
         .fill 4096, 1, 0
         "#, options(att_syntax));
 
-<<<<<<< HEAD
 extern "C" {
-    pub static PHYS_OFFSET : u64;
-    pub static heap_start : u8;
-}
-
-=======
-pub fn allocate_pt_page() -> *mut u8 {
-    let pt_page : VirtAddr = mm::alloc::allocate_zeroed_page().expect("Failed to allocate pgtable page");
-
-    pt_page as *mut u8
-}
-
-pub fn virt_to_phys(vaddr : VirtAddr) -> PhysAddr {
-    mm::alloc::virt_to_phys(vaddr)
-}
-
-pub fn phys_to_virt(paddr : PhysAddr) -> VirtAddr {
-    mm::alloc::phys_to_virt(paddr)
-}
-
-pub fn map_page_shared(vaddr : VirtAddr) -> Result<(), ()> {
-    unsafe {
-        let ptr = INIT_PGTABLE.lock().as_mut().unwrap();
-        (*ptr).set_shared_4k(vaddr)
-    }
-}
-
-pub fn map_page_encrypted(vaddr : VirtAddr) -> Result<(), ()> {
-    unsafe {
-        let ptr = INIT_PGTABLE.lock().as_mut().unwrap();
-        (*ptr).set_encrypted_4k(vaddr)
-    }
-}
-
-pub fn map_data_4k(vaddr : VirtAddr, paddr : PhysAddr) -> Result<(), ()> {
-    unsafe {
-        let ptr   = INIT_PGTABLE.lock().as_mut().unwrap();
-        let flags = PageTable::data_flags();
-        (*ptr).map_4k(vaddr, paddr, &flags)
-    }
-}
-
-pub fn unmap_4k(vaddr : VirtAddr) -> Result<(), ()> {
-    unsafe {
-        let ptr = INIT_PGTABLE.lock().as_mut().unwrap();
-        (*ptr).unmap_4k(vaddr)
-    }
-}
-
-pub fn walk_addr(vaddr : VirtAddr) -> Result<PhysAddr, ()> {
-    unsafe {
-        let ptr = INIT_PGTABLE.lock().as_mut().unwrap();
-        (*ptr).phys_addr(vaddr)
-    }
-}
-
-pub static INIT_PGTABLE : SpinLock<*mut PageTable> = SpinLock::new(ptr::null_mut());
-
-extern "C" {
-    static stext    : u8;
-    static etext    : u8;
-    static sdata    : u8;
-    static edata    : u8;
-    static sdataro  : u8;
-    static edataro  : u8;
-    static sbss : u8;
-    static ebss : u8;
-    pub static heap_start : u8;
-}
-
-fn init_page_table(launch_info : &KernelLaunchInfo) {
-    let vaddr = mm::alloc::allocate_zeroed_page().expect("Failed to allocate root page-table");
-    let mut ptr = INIT_PGTABLE.lock();
-    let offset = (launch_info.virt_base - launch_info.kernel_start) as usize;
-
-    *ptr = vaddr as *mut PageTable;
-
-    unsafe {
-        let pgtable = ptr.as_mut().unwrap();
-
-        /* Text segment */
-        let start : VirtAddr = (&stext as *const u8) as VirtAddr;
-        let end   : VirtAddr = (&etext as *const u8) as VirtAddr;
-        let phys  : PhysAddr = start - offset;
-
-        (*pgtable).map_region_4k(start, end, phys, PageTable::exec_flags()).expect("Failed to map text segment");
-
-        /* Writeble data */
-        let start : VirtAddr = (&sdata as *const u8) as VirtAddr;
-        let end   : VirtAddr = (&edata as *const u8) as VirtAddr;
-        let phys  : PhysAddr = start - offset;
-
-        (*pgtable).map_region_4k(start, end, phys, PageTable::data_flags()).expect("Failed to map data segment");
-
-        /* Read-only data */
-        let start : VirtAddr = (&sdataro as *const u8) as VirtAddr;
-        let end   : VirtAddr = (&edataro as *const u8) as VirtAddr;
-        let phys  : PhysAddr = start - offset;
-
-        (*pgtable).map_region_4k(start, end, phys, PageTable::data_ro_flags()).expect("Failed to map read-only data");
-
-        /* BSS */
-        let start : VirtAddr = (&sbss as *const u8) as VirtAddr;
-        let end   : VirtAddr = (&ebss as *const u8) as VirtAddr;
-        let phys  : PhysAddr = start - offset;
-
-        (*pgtable).map_region_4k(start, end, phys, PageTable::data_flags()).expect("Failed to map bss segment");
-
-        /* Heap */
-        let start : VirtAddr = (&heap_start as *const u8) as VirtAddr;
-        let end   : VirtAddr = (launch_info.kernel_end as VirtAddr) + offset;
-        let phys  : PhysAddr = start - offset;
-
-        (*pgtable).map_region_4k(start, end, phys, PageTable::data_flags()).expect("Failed to map heap");
-
-        (*pgtable).load();
-    }
-}
-
->>>>>>> c1e75896
+    static _stext           : u8;
+    static _etext           : u8;
+    static _sdata           : u8;
+    static _edata           : u8;
+    static _sdataro         : u8;
+    static _edataro         : u8;
+    static _sbss            : u8;
+    static _ebss            : u8;
+    pub static heap_start   : u8;
+}
+
 pub static mut PERCPU : PerCpu = PerCpu::new();
 
 fn init_percpu() {

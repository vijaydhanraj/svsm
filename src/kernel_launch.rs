// SPDX-License-Identifier: MIT OR Apache-2.0
//
// Copyright (c) 2022-2023 SUSE LLC
//
// Author: Joerg Roedel <jroedel@suse.de>

<<<<<<< HEAD
#[derive(Copy, Clone, Debug)]
=======
use crate::address::PhysAddr;
use crate::utils::MemoryRegion;

#[derive(Copy, Clone)]
>>>>>>> b6d1f2c3
#[repr(C)]
pub struct KernelLaunchInfo {
    /// Start of the kernel in physical memory.
    pub kernel_region_phys_start: u64,
    /// Exclusive end of the kernel in physical memory.
    pub kernel_region_phys_end: u64,
    pub heap_area_phys_start: u64, // Start of trailing heap area within the physical memory region.
    pub kernel_region_virt_start: u64,
    pub heap_area_virt_start: u64, // Start of virtual heap area mapping.
    pub kernel_elf_stage2_virt_start: u64, // Virtual address of kernel ELF in Stage2 mapping.
    pub kernel_elf_stage2_virt_end: u64,
    pub kernel_fs_start: u64,
    pub kernel_fs_end: u64,
    pub cpuid_page: u64,
    pub secrets_page: u64,
}

impl KernelLaunchInfo {
    pub fn heap_area_size(&self) -> u64 {
        self.kernel_region_phys_end - self.heap_area_phys_start
    }

    pub fn heap_area_virt_end(&self) -> u64 {
        self.heap_area_virt_start + self.heap_area_size()
    }

    pub fn kernel_region(&self) -> MemoryRegion<PhysAddr> {
        let start = PhysAddr::from(self.kernel_region_phys_start);
        let end = PhysAddr::from(self.kernel_region_phys_end);
        MemoryRegion::from_addresses(start, end)
    }
}<|MERGE_RESOLUTION|>--- conflicted
+++ resolved
@@ -4,14 +4,10 @@
 //
 // Author: Joerg Roedel <jroedel@suse.de>
 
-<<<<<<< HEAD
-#[derive(Copy, Clone, Debug)]
-=======
 use crate::address::PhysAddr;
 use crate::utils::MemoryRegion;
 
-#[derive(Copy, Clone)]
->>>>>>> b6d1f2c3
+#[derive(Copy, Clone, Debug)]
 #[repr(C)]
 pub struct KernelLaunchInfo {
     /// Start of the kernel in physical memory.

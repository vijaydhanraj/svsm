// SPDX-License-Identifier: MIT OR Apache-2.0
//
// Copyright (c) 2022-2023 SUSE LLC
//
// Author: Roy Hopkins <rhopkins@suse.de>

extern crate alloc;

use alloc::boxed::Box;
use alloc::sync::Arc;
use core::arch::{asm, global_asm};
use core::fmt;
use core::mem::size_of;
use core::sync::atomic::{AtomicU32, Ordering};

use crate::address::{Address, VirtAddr};
use crate::cpu::msr::{rdtsc, read_flags};
use crate::cpu::percpu::{this_cpu, this_cpu_mut};
use crate::cpu::X86GeneralRegs;
use crate::error::SvsmError;
use crate::locking::SpinLock;
use crate::mm::pagetable::{get_init_pgtable_locked, PTEntryFlags, PageTableRef};
use crate::mm::vm::{Mapping, VMKernelStack, VMR};
use crate::mm::{SVSM_PERTASK_BASE, SVSM_PERTASK_END, SVSM_PERTASK_STACK_BASE};

use super::schedule::{current_task_terminated, schedule};

pub const INITIAL_TASK_ID: u32 = 1;

#[derive(PartialEq, Debug, Copy, Clone, Default)]
pub enum TaskState {
    RUNNING,
    #[default]
    TERMINATED,
}

#[derive(Clone, Copy, Debug)]
pub enum TaskError {
    // Attempt to close a non-terminated task
    NotTerminated,
    // A closed task could not be removed from the task list
    CloseFailed,
}

impl From<TaskError> for SvsmError {
    fn from(e: TaskError) -> Self {
        Self::Task(e)
    }
}

pub const TASK_FLAG_SHARE_PT: u16 = 0x01;

#[derive(Debug, Default)]
struct TaskIDAllocator {
    next_id: AtomicU32,
}

impl TaskIDAllocator {
    const fn new() -> Self {
        Self {
            next_id: AtomicU32::new(INITIAL_TASK_ID + 1),
        }
    }

    fn next_id(&self) -> u32 {
        let mut id = self.next_id.fetch_add(1, Ordering::Relaxed);
        // Reserve IDs of 0 and 1
        while (id == 0_u32) || (id == INITIAL_TASK_ID) {
            id = self.next_id.fetch_add(1, Ordering::Relaxed);
        }
        id
    }
}

static TASK_ID_ALLOCATOR: TaskIDAllocator = TaskIDAllocator::new();

/// This trait is used to implement the strategy that determines
/// how much CPU time a task has been allocated. The task with the
/// lowest runtime value is likely to be the next scheduled task
pub trait TaskRuntime {
    /// Called when a task is allocated to a CPU just before the task
    /// context is restored. The task should start tracking the CPU
    /// execution allocation at this point.
    fn schedule_in(&mut self);

    /// Called by the scheduler at the point the task is interrupted
    /// and marked for deallocation from the CPU. The task should
    /// update the runtime calculation at this point.
    fn schedule_out(&mut self);

    /// Overrides the calculated runtime value with the given value.
    /// This can be used to set or adjust the runtime of a task.
    fn set(&mut self, runtime: u64);

    /// Returns a value that represents the amount of CPU the task
    /// has been allocated
    fn value(&self) -> u64;
}

/// Tracks task runtime based on the CPU timestamp counter
#[derive(Default, Debug)]
#[repr(transparent)]
pub struct TscRuntime {
    runtime: u64,
}

impl TaskRuntime for TscRuntime {
    fn schedule_in(&mut self) {
        self.runtime = rdtsc();
    }

    fn schedule_out(&mut self) {
        self.runtime += rdtsc() - self.runtime;
    }

    fn set(&mut self, runtime: u64) {
        self.runtime = runtime;
    }

    fn value(&self) -> u64 {
        self.runtime
    }
}

/// Tracks task runtime based on the number of times the task has been
/// scheduled
#[derive(Default, Debug, Clone, Copy)]
#[repr(transparent)]
pub struct CountRuntime {
    count: u64,
}

impl TaskRuntime for CountRuntime {
    fn schedule_in(&mut self) {
        self.count += 1;
    }

    fn schedule_out(&mut self) {}

    fn set(&mut self, runtime: u64) {
        self.count = runtime;
    }

    fn value(&self) -> u64 {
        self.count
    }
}

// Define which runtime counter to use
type TaskRuntimeImpl = CountRuntime;

#[repr(C)]
#[derive(Default, Debug, Clone, Copy)]
pub struct TaskContext {
    pub rsp: u64,
    pub regs: X86GeneralRegs,
    pub flags: u64,
    pub ret_addr: u64,
}

#[repr(C)]
pub struct Task {
    pub rsp: u64,

    /// Page table that is loaded when the task is scheduled
    pub page_table: SpinLock<PageTableRef>,

    /// Task virtual memory range for use at CPL 0
    vm_kernel_range: VMR,

    /// Current state of the task
    pub state: TaskState,

    /// Task affinity
    /// None: The task can be scheduled to any CPU
    /// u32:  The APIC ID of the CPU that the task must run on
    pub affinity: Option<u32>,

    // APIC ID of the CPU that task has been assigned to. If 'None' then
    // the task is not currently assigned to a CPU
    pub allocation: Option<u32>,

    /// ID of the task
    pub id: u32,

    /// Amount of CPU resource the task has consumed
    pub runtime: TaskRuntimeImpl,

    /// Optional hook that is called immediately after switching to this task
    /// before the context is restored
    pub on_switch_hook: Option<fn(&Self)>,
}

impl fmt::Debug for Task {
    fn fmt(&self, f: &mut fmt::Formatter<'_>) -> fmt::Result {
        f.debug_struct("Task")
            .field("rsp", &self.rsp)
            .field("state", &self.state)
            .field("affinity", &self.affinity)
            .field("id", &self.id)
            .field("runtime", &self.runtime)
            .finish()
    }
}

impl Task {
    pub fn create(entry: extern "C" fn(), flags: u16) -> Result<Box<Task>, SvsmError> {
        let mut pgtable = if (flags & TASK_FLAG_SHARE_PT) != 0 {
            this_cpu().get_pgtable().clone_shared()?
        } else {
            Self::allocate_page_table()?
        };

        let mut vm_kernel_range = VMR::new(SVSM_PERTASK_BASE, SVSM_PERTASK_END, PTEntryFlags::USER);
        vm_kernel_range.initialize()?;

        let (stack, rsp_offset) = Self::allocate_stack(entry)?;
        vm_kernel_range.insert_at(SVSM_PERTASK_STACK_BASE, stack)?;

        vm_kernel_range.populate(&mut pgtable);

        let task: Box<Task> = Box::new(Task {
            rsp: (SVSM_PERTASK_STACK_BASE.bits() + rsp_offset.bits()) as u64,
            page_table: SpinLock::new(pgtable),
            vm_kernel_range,
            state: TaskState::RUNNING,
            affinity: None,
            allocation: None,
            id: TASK_ID_ALLOCATOR.next_id(),
            runtime: TaskRuntimeImpl::default(),
            on_switch_hook: None,
        });
        Ok(task)
    }

    pub fn set_current(&mut self, previous_task: *mut Task) {
        // This function is called by one task but returns in the context of
        // another task. The context of the current task is saved and execution
        // can resume at the point of the task switch, effectively completing
        // the function call for the original task.
        let new_task_addr = (self as *mut Task) as u64;

        // Switch to the new task
        unsafe {
            asm!(
                r#"
                    call switch_context
                "#,
                in("rsi") previous_task as u64,
                in("rdi") new_task_addr,
                options(att_syntax));
        }
    }

    pub fn set_affinity(&mut self, affinity: Option<u32>) {
        self.affinity = affinity;
    }

<<<<<<< HEAD
    pub fn handle_pf(&self, vaddr: VirtAddr, write: bool) -> Result<(), SvsmError> {
        self.vm_kernel_range.handle_page_fault(vaddr, write)
=======
    pub fn set_on_switch_hook(&mut self, hook: Option<fn(&Task)>) {
        self.on_switch_hook = hook;
>>>>>>> a8db2620
    }

    fn allocate_stack(entry: extern "C" fn()) -> Result<(Arc<Mapping>, VirtAddr), SvsmError> {
        let stack = VMKernelStack::new()?;
        let offset = stack.top_of_stack(VirtAddr::from(0u64));

        let mapping = Arc::new(Mapping::new(stack));
        let percpu_mapping = this_cpu_mut().new_mapping(mapping.clone())?;

        // We need to setup a context on the stack that matches the stack layout
        // defined in switch_context below.
        let stack_ptr: *mut u64 = (percpu_mapping.virt_addr().bits() + offset.bits()) as *mut u64;

        // 'Push' the task frame onto the stack
        unsafe {
            // flags
            stack_ptr.offset(-3).write(read_flags());
            // ret_addr
            stack_ptr.offset(-2).write(entry as *const () as u64);
            // Task termination handler for when entry point returns
            stack_ptr.offset(-1).write(task_exit as *const () as u64);
        }

        Ok((
            mapping,
            offset - (size_of::<TaskContext>() + size_of::<u64>()),
        ))
    }

    fn allocate_page_table() -> Result<PageTableRef, SvsmError> {
        // Base the new task page table on the initial SVSM kernel page table.
        // When the pagetable is schedule to a CPU, the per CPU entry will also
        // be added to the pagetable.
        get_init_pgtable_locked().clone_shared()
    }
}

extern "C" fn task_exit() {
    unsafe {
        current_task_terminated();
    }
    schedule();
}

#[allow(unused)]
#[no_mangle]
extern "C" fn apply_new_context(new_task: *mut Task) -> u64 {
    unsafe {
        let mut pt = (*new_task).page_table.lock();
        this_cpu().populate_page_table(&mut pt);
        pt.cr3_value().bits() as u64
    }
}

#[allow(unused)]
#[no_mangle]
extern "C" fn on_switch(new_task: &mut Task) {
    if let Some(hook) = new_task.on_switch_hook {
        hook(new_task);
    }
}

global_asm!(
    r#"
        .text

    switch_context:
        // Save the current context. The layout must match the TaskContext structure.
        pushfq
        pushq   %rax
        pushq   %rbx
        pushq   %rcx
        pushq   %rdx
        pushq   %rsi
        pushq   %rdi
        pushq   %rbp
        pushq   %r8
        pushq   %r9
        pushq   %r10
        pushq   %r11
        pushq   %r12
        pushq   %r13
        pushq   %r14
        pushq   %r15
        pushq   %rsp
        
        // Save the current stack pointer
        testq   %rsi, %rsi
        jz      1f
        movq    %rsp, (%rsi)

    1:
        // Switch to the new task state
        mov     %rdi, %rbx
        call    apply_new_context
        mov     %rax, %cr3

        // Switch to the new task stack
        movq    (%rbx), %rsp

        // We've already restored rsp
        addq        $8, %rsp

        mov         %rbx, %rdi
        call        on_switch

        // Restore the task context
        popq        %r15
        popq        %r14
        popq        %r13
        popq        %r12
        popq        %r11
        popq        %r10
        popq        %r9
        popq        %r8
        popq        %rbp
        popq        %rdi
        popq        %rsi
        popq        %rdx
        popq        %rcx
        popq        %rbx
        popq        %rax
        popfq

        ret
    "#,
    options(att_syntax)
);<|MERGE_RESOLUTION|>--- conflicted
+++ resolved
@@ -256,13 +256,12 @@
         self.affinity = affinity;
     }
 
-<<<<<<< HEAD
     pub fn handle_pf(&self, vaddr: VirtAddr, write: bool) -> Result<(), SvsmError> {
         self.vm_kernel_range.handle_page_fault(vaddr, write)
-=======
+    }
+
     pub fn set_on_switch_hook(&mut self, hook: Option<fn(&Task)>) {
         self.on_switch_hook = hook;
->>>>>>> a8db2620
     }
 
     fn allocate_stack(entry: extern "C" fn()) -> Result<(Arc<Mapping>, VirtAddr), SvsmError> {
